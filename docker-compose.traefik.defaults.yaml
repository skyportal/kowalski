--- conflicted
+++ resolved
@@ -41,11 +41,7 @@
       context: .
       dockerfile: api.Dockerfile
     #    entrypoint: python -m pytest -s test_api.py
-<<<<<<< HEAD
-    image: dmitryduev/kowalski-api:latest
-=======
     image: skyportal/kowalski-api:latest
->>>>>>> 934e5405
     volumes:
       - data:/kowalski/data
       - logs:/kowalski/logs
@@ -81,11 +77,7 @@
     build:
       context: .
       dockerfile: ingester.Dockerfile
-<<<<<<< HEAD
-    image: dmitryduev/kowalski-ingester:latest
-=======
     image: skyportal/kowalski-ingester:latest
->>>>>>> 934e5405
     ports:
       - "8787:8787"
     volumes:
